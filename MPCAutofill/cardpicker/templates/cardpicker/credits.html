--- conflicted
+++ resolved
@@ -1,76 +1,59 @@
-{% extends 'cardpicker/base.html' %}
-
-{% block content %}
-    <h2>Community Contributions</h2>
-    <p>
-        This website is only possible because of the contributions of hard-working members of the
-        <a target="_blank" href="https://www.reddit.com/r/mpcproxies/">MPC Reddit community</a>.
-        <br>
-<<<<<<< HEAD
-        Currently, there are <b>{{ total_count.3 }}</b> images in the database &#8212 comprised of
-        <b>{{ total_count.0 }}</b> cards, <b>{{ total_count.1 }}</b> card backs, and <b>{{ total_count.2 }}</b> tokens
-        &#8212 from <b>{{ sources.items|length }}</b> contributors. The database is automatically synced with all Drives
-        every Sunday (starting at midnight in NYC) to ensure all changes are recorded.
-=======
-        Currently, there are <b>{{ total_count }}</b> images in the database, from <b>{{ sources.items|length }}</b>
-        contributors. The database is automatically synced with all Drives every Sunday (at midnight in Sydney, 
-        Australia) to ensure all changes are recorded.
->>>>>>> 9f9307ea
-        <br>
-        The community Google Drives hooked up to this website, and an overview of their contributions, are included
-        below.
-        <br>
-    <div class="alert alert-secondary" role="alert">
-        <h3>Contribution Guidelines</h3>
-        If you'd like to have your drive added to the site, shoot me a message on
-        <a target="_blank" href="https://www.reddit.com/user/Chilli_Axe/">Reddit</a>! I'd love to make this website's
-<<<<<<< HEAD
-        card database as comprehensive as possible. When preparing a drive to be linked with MPC Autofill, please follow
-        these guidelines:
-        <ul>
-            <li>Ensure each image's name matches the card's Oracle name,</li>
-            <li>When you have multiple versions of a card, use parentheses to differentiate them &#8212
-                e.g. <code>Black Lotus.png</code> and <code>Black Lotus (Masterpiece).png</code>,
-            </li>
-            <li>Name split cards with an ampersand between the card's names &#8212 e.g. <code>Fire & Ice.png</code>,
-            </li>
-            <li>Store your token images in a folder called <code>Tokens</code> (anywhere on your drive),</li>
-            <li>Limit your files to less than 30 MB per image &#8212 this seems to be the maximum that Google
-                Scripts can return in one request, which means that <code>autofill.exe</code> won't work with images
-                larger than this. Due to this limitation, images greater than 30 MB in size will not be indexed.
-            </li>
-        </ul>
-    </div>
-=======
-        card database as comprehensive as possible. When preparing a drive to be linked with MPC Autofill, please follow 
-        these guidelines:
-        <ul>
-            <li>Ensure each image's name matches the card's Oracle name,</li>
-            <li>When you have multiple versions of a card, use parentheses to differentiate them - 
-                e.g. "Black Lotus.png" and "Black Lotus (Masterpiece).png",</li>
-            <li>Name split cards with an ampersand between the card's names - e.g. "Fire & Ice.png".</li>
-        </ul>
->>>>>>> 9f9307ea
-    </p>
-    <table class="table table-hover">
-        <thead>
-        <tr>
-            <th scope="col">Reddit Handle</th>
-            <th scope="col">Drive</th>
-            <th scope="col">Mean DPI</th>
-            <th scope="col">Contribution</th>
-        </tr>
-        </thead>
-        <tbody>
-        {% for sourcename,sourceinfo in sources.items %}
-            <tr>
-                <td><a target="_blank" href={{ sourceinfo.reddit }}>{{ sourceinfo.username }}</a></td>
-                <td style="text-align: center"><a target="_blank" href={{ sourceinfo.drivelink }}>Link</a></td>
-                <td><b>{{ sourceinfo.avgdpi }}</b> DPI</td>
-                <td><b>{{ sourceinfo.qty_cards }}</b> cards, <b>{{ sourceinfo.qty_cardbacks }}</b> cardbacks,
-                    and <b>{{ sourceinfo.qty_tokens }}</b> tokens &#8212 {{ sourceinfo.description }}</td>
-            </tr>
-        {% endfor %}
-        </tbody>
-    </table>
-{% endblock %}
+{% extends 'cardpicker/base.html' %}
+
+{% block content %}
+    <h2>Community Contributions</h2>
+    <p>
+        This website is only possible because of the contributions of hard-working members of the
+        <a target="_blank" href="https://www.reddit.com/r/mpcproxies/">MPC Reddit community</a>.
+        <br>
+        Currently, there are <b>{{ total_count.3 }}</b> images in the database &#8212 comprised of
+        <b>{{ total_count.0 }}</b> cards, <b>{{ total_count.1 }}</b> card backs, and <b>{{ total_count.2 }}</b> tokens
+        &#8212 from <b>{{ sources.items|length }}</b> contributors. The database is automatically synced with all Drives
+        every Sunday (starting at midnight in NYC) to ensure all changes are recorded.
+        <br>
+        The community Google Drives hooked up to this website, and an overview of their contributions, are included
+        below.
+        <br>
+    <div class="alert alert-secondary" role="alert">
+        <h3>Contribution Guidelines</h3>
+        If you'd like to have your drive added to the site, shoot me a message on
+        <a target="_blank" href="https://www.reddit.com/user/Chilli_Axe/">Reddit</a>! I'd love to make this website's
+        card database as comprehensive as possible. When preparing a drive to be linked with MPC Autofill, please follow
+        these guidelines:
+        <ul>
+            <li>Ensure each image's name matches the card's Oracle name,</li>
+            <li>When you have multiple versions of a card, use parentheses to differentiate them &#8212
+                e.g. <code>Black Lotus.png</code> and <code>Black Lotus (Masterpiece).png</code>,
+            </li>
+            <li>Name split cards with an ampersand between the card's names &#8212 e.g. <code>Fire & Ice.png</code>,
+            </li>
+            <li>Store your token images in a folder called <code>Tokens</code> (anywhere on your drive),</li>
+            <li>Limit your files to less than 30 MB per image &#8212 this seems to be the maximum that Google
+                Scripts can return in one request, which means that <code>autofill.exe</code> won't work with images
+                larger than this. Due to this limitation, images greater than 30 MB in size will not be indexed.
+            </li>
+        </ul>
+    </div>
+    </p>
+    <table class="table table-hover">
+        <thead>
+        <tr>
+            <th scope="col">Reddit Handle</th>
+            <th scope="col">Drive</th>
+            <th scope="col">Mean DPI</th>
+            <th scope="col">Contribution</th>
+        </tr>
+        </thead>
+        <tbody>
+        {% for sourcename,sourceinfo in sources.items %}
+            <tr>
+                <td><a target="_blank" href={{ sourceinfo.reddit }}>{{ sourceinfo.username }}</a></td>
+                <td style="text-align: center"><a target="_blank" href={{ sourceinfo.drivelink }}>Link</a></td>
+                <td><b>{{ sourceinfo.avgdpi }}</b> DPI</td>
+                <td><b>{{ sourceinfo.qty_cards }}</b> cards, <b>{{ sourceinfo.qty_cardbacks }}</b> cardbacks,
+                    and <b>{{ sourceinfo.qty_tokens }}</b> tokens &#8212 {{ sourceinfo.description }}</td>
+            </tr>
+        {% endfor %}
+        </tbody>
+    </table>
+{% endblock %}