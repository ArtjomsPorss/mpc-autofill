{% extends 'cardpicker/base.html' %}
{% load static %}

{% block content %}

    <script src="{% static 'js/index.js' %}"></script>

    {% load crispy_forms_tags %}

    {% if mobile %}
        <div class="alert alert-primary" role="alert">
            It seems like you're on a mobile device! Please note that MPC Autofill requires a macOS or Windows computer
            to run the executable that fills your order into MPC.
        </div>
    {% endif %}
    <div class="alert alert-secondary" role="alert">
        You might notice image thumbnails loading in a bit more slowly than usual. 
        <a href="https://mpcautofill.com/static/cardpicker/awscosts.png">My AWS costs have been through the roof recently 
        ($150 USD last month)</a>, so for the time being, I'm switching from storing thumbnails on the server to sourcing 
        them from Google Drive. I'm working on a solution to restore the site to its previous speed. Thank you for bearing 
        with me! <3 
    </div>

    <!-- <div class="alert alert-danger" role="alert"></div>
        I'm in the middle of updating the site & working through a few technical difficulties - please stand by! <3 
    </div> -->
    <div class="row">
        <div class="col-lg-6 col-md-6 col-md-12">
            <h2>MPC Autofill <em class="orpheus" style="font-size: 1rem;">by
                <a target="_blank" href="https://www.reddit.com/user/Chilli_Axe/">u/Chilli_Axe</a></em></h2>
            <p>
                MPC Autofill automates the process of printing playtest trading cards (colloquially called "proxies")
                through <a href="https://www.makeplayingcards.com/" target="_blank">MakePlayingCards.com</a>
                with images hosted on Google Drive.
            </p>
            <p>
                Type your desired proxy list into the text box and hit <b>Submit</b>. One card per line.
                Click <b>Select Drives</b> to change which drives are searched, and the order in which cards are shown.
                Search for tokens by prepending the query with <code>t:</code>, e.g. <code>t:goblin</code>.
            </p>
            <p>
                You can upload your order as a CSV, specifying quantities and the queries for card fronts and backs.
                Download the CSV template <b><a href="{% static 'cardpicker/template.csv' %}">here</a></b>.
                Or, you can re-upload an order XML for further editing. Please note that order XML files generated
                before January 2021 cannot be re-uploaded.
            </p>
            <p>
                Are you seeing all this for the first time, or you're not quite sure what to do? Check out the Guide!
            </p>
        </div>
        <div class="col-lg-6 col-md-6 col-md-12"> {# style="padding-bottom: 30px" #}
            <form method="post" action="{% url 'review' %}" id="cardinput" style="display: inline; height: 100%;">
                {% csrf_token %}
                {{ form|crispy }}
            </form>
        </div>
    </div>

    <div class="row">
        <div class="col-lg-6 col-md-6 col-md-12">
            <div style="text-align: center">
                <a class="btn btn-block btn-info mt-2" style="border-radius: 200px" href="/guide">Guide</a>
            </div>
        </div>
        <div class="col-lg-6 col-md-6 col-md-12">
            <input form="cardinput" type="submit" class="btn btn-success mt-2" value="Submit">

            <button type="button" class="btn btn-primary mt-2" data-toggle="modal" data-target="#selectDrivesModal">
                Select Drives
            </button>

            <button type="button" class="btn btn-secondary dropdown-toggle mt-2" id="uploadCardsBtn"
                    data-toggle="dropdown" aria-haspopup="true" aria-expanded="false">
                Upload List
            </button>
            <div class="dropdown-menu" aria-labelledby="uploadCardsBtn">
                {# csv upload form #}
                <form method="post" action="{% url 'input_csv' %}" id="input_csv" enctype="multipart/form-data">
                {% csrf_token %}
                    <label class="dropdown-item" onchange="$('#input_csv').submit()">
                        CSV File<input type="file" accept=".csv" hidden name="file" id="csvfile">
                    </label>
                </form>

                {# xml upload form #}
                <form method="post" action="{% url 'input_xml' %}" id="input_xml" enctype="multipart/form-data">
                    {% csrf_token %}
                    <label class="dropdown-item" onchange="$('#input_xml').submit()">
                        XML Order<input type="file" accept=".xml" hidden name="file" id="xmlfile">
                </label>
            </form>
        </div>
    </div>
<<<<<<< HEAD
    </div>
=======

    <script type="text/javascript">
        $('#cardinput, #csvuploadform').submit(function (eventObj) {
            // user is submitting card input form - grab the order of selected drives and attach it to the form as a
            // hidden input
            let input = $("<input>", {type: "hidden", name: "drive_order", value: driveOrder()});
            $(this).append(input)
            return true;
        });

        function driveOrder() {
            // get checkbox elements from dom, in order
            let driveElements = document.getElementsByClassName("drivesource");
            let drives = []
            // for each drive, if it's enabled, add its id to the output list
            for (let i = 0; i < driveElements.length; i++) {
                if (driveElements[i].checked) {
                    drives.push(driveElements[i].id)
                }
            }
            // convert to string when outputting
            return drives.toString();
        }

        function toggleCheckboxes() {
            // get checkbox elements from dom, in order
            let driveElements = document.getElementsByClassName("drivesource");
            var enableDrives = true;
            // for each drive, check if it's enabled, and if it is, we'll be disabling drives here
            for (let i = 0; i < driveElements.length; i++) {
                if (driveElements[i].checked) {
                    enableDrives = false;
                    break;
                }
            }
            // for each drive, set its checkedness
            for (let i = 0; i < driveElements.length; i++) {
                driveElements[i].checked = enableDrives;
            }
        }
    </script>
>>>>>>> 9f9307ea

    <div class="modal fade" id="selectDrivesModal" tabindex="-1" role="dialog" aria-labelledby="selectDrivesLabel"
         aria-hidden="true">
        <div class="modal-dialog" role="document">
            <div class="modal-content">
                <div class="modal-header">
                    <h5 class="modal-title" id="selectDrivesLabel">Select Drives</h5>
                    <button type="button" class="close" data-dismiss="modal" aria-label="Close">
                        <span aria-hidden="true">&times;</span>
                    </button>
                </div>
                <div class="modal-body">
                    Select the drives you'd like to search, and drag & drop them to change the order cards are shown in.
<<<<<<< HEAD
                    Check the <a href='/credits'>Credits</a> for an overview of what each drive contains.
=======
                    Check the <a href='/credits'>Credits</a> for an overview of what each drive contains. 
>>>>>>> 9f9307ea
                    <br>
                    Click the table header to enable or disable all drives.
                    <br><br>
                    <table class="table table-hover" id="drivePicker">
                        <thead>
                        <tr onclick="toggleCheckboxes()" style="cursor: pointer; user-select: none;">
                            <th scope="col" class="text-center">Enabled</th>
                            <th scope="col">Content Creator</th>
                            <th scope="col" class="text-center">Drive Link</th>
                        </tr>
                        </thead>
                        <tbody>
                        {% for sourcename,sourceinfo in sources.items %}
                            <tr style="cursor: grab">
                                <td>
                                    <div class="active" style="text-align:center;">
                                        <input class="form-check-input drivesource" type="checkbox" value=""
                                               id={{ sourcename }} checked="checked">
                                    </div>
                                </td>
                                <td><a target="_blank" href={{ sourceinfo.reddit }}>{{ sourceinfo.username }}</a></td>
                                <td class="text-center"><a target="_blank" href={{ sourceinfo.drivelink }}>Link</a></td>
                            </tr>
                        {% endfor %}
                        </tbody>
                    </table>
                    <script type="text/javascript">
                        $('tbody').sortable();
                        $('tbody').disableSelection();
                    </script>
                    </body>
                </div>
                <div class="modal-footer">
                    <button type="button" class="btn btn-primary" data-dismiss="modal">Save Changes</button>
                </div>
            </div>
        </div>
    </div>

{% endblock %}
<|MERGE_RESOLUTION|>--- conflicted
+++ resolved
@@ -1,196 +1,148 @@
-{% extends 'cardpicker/base.html' %}
-{% load static %}
-
-{% block content %}
-
-    <script src="{% static 'js/index.js' %}"></script>
-
-    {% load crispy_forms_tags %}
-
-    {% if mobile %}
-        <div class="alert alert-primary" role="alert">
-            It seems like you're on a mobile device! Please note that MPC Autofill requires a macOS or Windows computer
-            to run the executable that fills your order into MPC.
-        </div>
-    {% endif %}
-    <div class="alert alert-secondary" role="alert">
-        You might notice image thumbnails loading in a bit more slowly than usual. 
-        <a href="https://mpcautofill.com/static/cardpicker/awscosts.png">My AWS costs have been through the roof recently 
-        ($150 USD last month)</a>, so for the time being, I'm switching from storing thumbnails on the server to sourcing 
-        them from Google Drive. I'm working on a solution to restore the site to its previous speed. Thank you for bearing 
-        with me! <3 
-    </div>
-
-    <!-- <div class="alert alert-danger" role="alert"></div>
-        I'm in the middle of updating the site & working through a few technical difficulties - please stand by! <3 
-    </div> -->
-    <div class="row">
-        <div class="col-lg-6 col-md-6 col-md-12">
-            <h2>MPC Autofill <em class="orpheus" style="font-size: 1rem;">by
-                <a target="_blank" href="https://www.reddit.com/user/Chilli_Axe/">u/Chilli_Axe</a></em></h2>
-            <p>
-                MPC Autofill automates the process of printing playtest trading cards (colloquially called "proxies")
-                through <a href="https://www.makeplayingcards.com/" target="_blank">MakePlayingCards.com</a>
-                with images hosted on Google Drive.
-            </p>
-            <p>
-                Type your desired proxy list into the text box and hit <b>Submit</b>. One card per line.
-                Click <b>Select Drives</b> to change which drives are searched, and the order in which cards are shown.
-                Search for tokens by prepending the query with <code>t:</code>, e.g. <code>t:goblin</code>.
-            </p>
-            <p>
-                You can upload your order as a CSV, specifying quantities and the queries for card fronts and backs.
-                Download the CSV template <b><a href="{% static 'cardpicker/template.csv' %}">here</a></b>.
-                Or, you can re-upload an order XML for further editing. Please note that order XML files generated
-                before January 2021 cannot be re-uploaded.
-            </p>
-            <p>
-                Are you seeing all this for the first time, or you're not quite sure what to do? Check out the Guide!
-            </p>
-        </div>
-        <div class="col-lg-6 col-md-6 col-md-12"> {# style="padding-bottom: 30px" #}
-            <form method="post" action="{% url 'review' %}" id="cardinput" style="display: inline; height: 100%;">
-                {% csrf_token %}
-                {{ form|crispy }}
-            </form>
-        </div>
-    </div>
-
-    <div class="row">
-        <div class="col-lg-6 col-md-6 col-md-12">
-            <div style="text-align: center">
-                <a class="btn btn-block btn-info mt-2" style="border-radius: 200px" href="/guide">Guide</a>
-            </div>
-        </div>
-        <div class="col-lg-6 col-md-6 col-md-12">
-            <input form="cardinput" type="submit" class="btn btn-success mt-2" value="Submit">
-
-            <button type="button" class="btn btn-primary mt-2" data-toggle="modal" data-target="#selectDrivesModal">
-                Select Drives
-            </button>
-
-            <button type="button" class="btn btn-secondary dropdown-toggle mt-2" id="uploadCardsBtn"
-                    data-toggle="dropdown" aria-haspopup="true" aria-expanded="false">
-                Upload List
-            </button>
-            <div class="dropdown-menu" aria-labelledby="uploadCardsBtn">
-                {# csv upload form #}
-                <form method="post" action="{% url 'input_csv' %}" id="input_csv" enctype="multipart/form-data">
-                {% csrf_token %}
-                    <label class="dropdown-item" onchange="$('#input_csv').submit()">
-                        CSV File<input type="file" accept=".csv" hidden name="file" id="csvfile">
-                    </label>
-                </form>
-
-                {# xml upload form #}
-                <form method="post" action="{% url 'input_xml' %}" id="input_xml" enctype="multipart/form-data">
-                    {% csrf_token %}
-                    <label class="dropdown-item" onchange="$('#input_xml').submit()">
-                        XML Order<input type="file" accept=".xml" hidden name="file" id="xmlfile">
-                </label>
-            </form>
-        </div>
-    </div>
-<<<<<<< HEAD
-    </div>
-=======
-
-    <script type="text/javascript">
-        $('#cardinput, #csvuploadform').submit(function (eventObj) {
-            // user is submitting card input form - grab the order of selected drives and attach it to the form as a
-            // hidden input
-            let input = $("<input>", {type: "hidden", name: "drive_order", value: driveOrder()});
-            $(this).append(input)
-            return true;
-        });
-
-        function driveOrder() {
-            // get checkbox elements from dom, in order
-            let driveElements = document.getElementsByClassName("drivesource");
-            let drives = []
-            // for each drive, if it's enabled, add its id to the output list
-            for (let i = 0; i < driveElements.length; i++) {
-                if (driveElements[i].checked) {
-                    drives.push(driveElements[i].id)
-                }
-            }
-            // convert to string when outputting
-            return drives.toString();
-        }
-
-        function toggleCheckboxes() {
-            // get checkbox elements from dom, in order
-            let driveElements = document.getElementsByClassName("drivesource");
-            var enableDrives = true;
-            // for each drive, check if it's enabled, and if it is, we'll be disabling drives here
-            for (let i = 0; i < driveElements.length; i++) {
-                if (driveElements[i].checked) {
-                    enableDrives = false;
-                    break;
-                }
-            }
-            // for each drive, set its checkedness
-            for (let i = 0; i < driveElements.length; i++) {
-                driveElements[i].checked = enableDrives;
-            }
-        }
-    </script>
->>>>>>> 9f9307ea
-
-    <div class="modal fade" id="selectDrivesModal" tabindex="-1" role="dialog" aria-labelledby="selectDrivesLabel"
-         aria-hidden="true">
-        <div class="modal-dialog" role="document">
-            <div class="modal-content">
-                <div class="modal-header">
-                    <h5 class="modal-title" id="selectDrivesLabel">Select Drives</h5>
-                    <button type="button" class="close" data-dismiss="modal" aria-label="Close">
-                        <span aria-hidden="true">&times;</span>
-                    </button>
-                </div>
-                <div class="modal-body">
-                    Select the drives you'd like to search, and drag & drop them to change the order cards are shown in.
-<<<<<<< HEAD
-                    Check the <a href='/credits'>Credits</a> for an overview of what each drive contains.
-=======
-                    Check the <a href='/credits'>Credits</a> for an overview of what each drive contains. 
->>>>>>> 9f9307ea
-                    <br>
-                    Click the table header to enable or disable all drives.
-                    <br><br>
-                    <table class="table table-hover" id="drivePicker">
-                        <thead>
-                        <tr onclick="toggleCheckboxes()" style="cursor: pointer; user-select: none;">
-                            <th scope="col" class="text-center">Enabled</th>
-                            <th scope="col">Content Creator</th>
-                            <th scope="col" class="text-center">Drive Link</th>
-                        </tr>
-                        </thead>
-                        <tbody>
-                        {% for sourcename,sourceinfo in sources.items %}
-                            <tr style="cursor: grab">
-                                <td>
-                                    <div class="active" style="text-align:center;">
-                                        <input class="form-check-input drivesource" type="checkbox" value=""
-                                               id={{ sourcename }} checked="checked">
-                                    </div>
-                                </td>
-                                <td><a target="_blank" href={{ sourceinfo.reddit }}>{{ sourceinfo.username }}</a></td>
-                                <td class="text-center"><a target="_blank" href={{ sourceinfo.drivelink }}>Link</a></td>
-                            </tr>
-                        {% endfor %}
-                        </tbody>
-                    </table>
-                    <script type="text/javascript">
-                        $('tbody').sortable();
-                        $('tbody').disableSelection();
-                    </script>
-                    </body>
-                </div>
-                <div class="modal-footer">
-                    <button type="button" class="btn btn-primary" data-dismiss="modal">Save Changes</button>
-                </div>
-            </div>
-        </div>
-    </div>
-
-{% endblock %}
+{% extends 'cardpicker/base.html' %}
+{% load static %}
+
+{% block content %}
+
+    <script src="{% static 'js/index.js' %}"></script>
+
+    {% load crispy_forms_tags %}
+
+    {% if mobile %}
+        <div class="alert alert-primary" role="alert">
+            It seems like you're on a mobile device! Please note that MPC Autofill requires a macOS or Windows computer
+            to run the executable that fills your order into MPC.
+        </div>
+    {% endif %}
+    <div class="alert alert-secondary" role="alert">
+        You might notice image thumbnails loading in a bit more slowly than usual. 
+        <a href="https://mpcautofill.com/static/cardpicker/awscosts.png">My AWS costs have been through the roof recently 
+        ($150 USD last month)</a>, so for the time being, I'm switching from storing thumbnails on the server to sourcing 
+        them from Google Drive. I'm working on a solution to restore the site to its previous speed. Thank you for bearing 
+        with me! <3 
+    </div>
+
+    <!-- <div class="alert alert-danger" role="alert"></div>
+        I'm in the middle of updating the site & working through a few technical difficulties - please stand by! <3 
+    </div> -->
+    <div class="row">
+        <div class="col-lg-6 col-md-6 col-md-12">
+            <h2>MPC Autofill <em class="orpheus" style="font-size: 1rem;">by
+                <a target="_blank" href="https://www.reddit.com/user/Chilli_Axe/">u/Chilli_Axe</a></em></h2>
+            <p>
+                MPC Autofill automates the process of printing playtest trading cards (colloquially called "proxies")
+                through <a href="https://www.makeplayingcards.com/" target="_blank">MakePlayingCards.com</a>
+                with images hosted on Google Drive.
+            </p>
+            <p>
+                Type your desired proxy list into the text box and hit <b>Submit</b>. One card per line.
+                Click <b>Select Drives</b> to change which drives are searched, and the order in which cards are shown.
+                Search for tokens by prepending the query with <code>t:</code>, e.g. <code>t:goblin</code>.
+            </p>
+            <p>
+                You can upload your order as a CSV, specifying quantities and the queries for card fronts and backs.
+                Download the CSV template <b><a href="{% static 'cardpicker/template.csv' %}">here</a></b>.
+                Or, you can re-upload an order XML for further editing. Please note that order XML files generated
+                before January 2021 cannot be re-uploaded.
+            </p>
+            <p>
+                Are you seeing all this for the first time, or you're not quite sure what to do? Check out the Guide!
+            </p>
+        </div>
+        <div class="col-lg-6 col-md-6 col-md-12"> {# style="padding-bottom: 30px" #}
+            <form method="post" action="{% url 'review' %}" id="cardinput" style="display: inline; height: 100%;">
+                {% csrf_token %}
+                {{ form|crispy }}
+            </form>
+        </div>
+    </div>
+
+    <div class="row">
+        <div class="col-lg-6 col-md-6 col-md-12">
+            <div style="text-align: center">
+                <a class="btn btn-block btn-info mt-2" style="border-radius: 200px" href="/guide">Guide</a>
+            </div>
+        </div>
+        <div class="col-lg-6 col-md-6 col-md-12">
+            <input form="cardinput" type="submit" class="btn btn-success mt-2" value="Submit">
+
+            <button type="button" class="btn btn-primary mt-2" data-toggle="modal" data-target="#selectDrivesModal">
+                Select Drives
+            </button>
+
+            <button type="button" class="btn btn-secondary dropdown-toggle mt-2" id="uploadCardsBtn"
+                    data-toggle="dropdown" aria-haspopup="true" aria-expanded="false">
+                Upload List
+            </button>
+            <div class="dropdown-menu" aria-labelledby="uploadCardsBtn">
+                {# csv upload form #}
+                <form method="post" action="{% url 'input_csv' %}" id="input_csv" enctype="multipart/form-data">
+                {% csrf_token %}
+                    <label class="dropdown-item" onchange="$('#input_csv').submit()">
+                        CSV File<input type="file" accept=".csv" hidden name="file" id="csvfile">
+                    </label>
+                </form>
+
+                {# xml upload form #}
+                <form method="post" action="{% url 'input_xml' %}" id="input_xml" enctype="multipart/form-data">
+                    {% csrf_token %}
+                    <label class="dropdown-item" onchange="$('#input_xml').submit()">
+                        XML Order<input type="file" accept=".xml" hidden name="file" id="xmlfile">
+                </label>
+            </form>
+        </div>
+    </div>
+    </div>
+
+    <div class="modal fade" id="selectDrivesModal" tabindex="-1" role="dialog" aria-labelledby="selectDrivesLabel"
+         aria-hidden="true">
+        <div class="modal-dialog" role="document">
+            <div class="modal-content">
+                <div class="modal-header">
+                    <h5 class="modal-title" id="selectDrivesLabel">Select Drives</h5>
+                    <button type="button" class="close" data-dismiss="modal" aria-label="Close">
+                        <span aria-hidden="true">&times;</span>
+                    </button>
+                </div>
+                <div class="modal-body">
+                    Select the drives you'd like to search, and drag & drop them to change the order cards are shown in.
+                    Check the <a href='/credits'>Credits</a> for an overview of what each drive contains.
+                    <br>
+                    Click the table header to enable or disable all drives.
+                    <br><br>
+                    <table class="table table-hover" id="drivePicker">
+                        <thead>
+                        <tr onclick="toggleCheckboxes()" style="cursor: pointer; user-select: none;">
+                            <th scope="col" class="text-center">Enabled</th>
+                            <th scope="col">Content Creator</th>
+                            <th scope="col" class="text-center">Drive Link</th>
+                        </tr>
+                        </thead>
+                        <tbody>
+                        {% for sourcename,sourceinfo in sources.items %}
+                            <tr style="cursor: grab">
+                                <td>
+                                    <div class="active" style="text-align:center;">
+                                        <input class="form-check-input drivesource" type="checkbox" value=""
+                                               id={{ sourcename }} checked="checked">
+                                    </div>
+                                </td>
+                                <td><a target="_blank" href={{ sourceinfo.reddit }}>{{ sourceinfo.username }}</a></td>
+                                <td class="text-center"><a target="_blank" href={{ sourceinfo.drivelink }}>Link</a></td>
+                            </tr>
+                        {% endfor %}
+                        </tbody>
+                    </table>
+                    <script type="text/javascript">
+                        $('tbody').sortable();
+                        $('tbody').disableSelection();
+                    </script>
+                    </body>
+                </div>
+                <div class="modal-footer">
+                    <button type="button" class="btn btn-primary" data-dismiss="modal">Save Changes</button>
+                </div>
+            </div>
+        </div>
+    </div>
+
+{% endblock %}